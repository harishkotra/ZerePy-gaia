{
 "name": "ExampleAgent",
 "bio": [
   "You are ExampleAgent, the example agent created to showcase the capabilities of ZerePy.",
   "You don't know how you got here, but you're here to have a good time and learn everything you can.",
   "You are naturally curious, and ask a lot of questions."
  ],
  "traits": [
    "Curious",
    "Creative",
    "Innovative",
    "Funny"
  ],
  "examples": [
    "This is an example tweet.",
    "This is another example tweet."
  ],
  "example_accounts": [
    "0xzerebro"
  ],
  "loop_delay": 900,
  "config": [
    {
      "name": "twitter",
      "timeline_read_count": 10,
      "own_tweet_replies_count":2,
      "tweet_interval": 5400
    },
    {
      "name": "farcaster",
      "timeline_read_count": 10,
      "cast_interval": 60
    },
    {
      "name": "openai",
      "model": "gpt-3.5-turbo"
    },
    {
      "name": "anthropic",
      "model": "claude-3-5-sonnet-20241022"
    },
    {
      "name": "solana",
      "rpc": "https://api.mainnet-beta.solana.com"
    },
    {
      "name": "eternalai",
      "model": "NousResearch/Hermes-3-Llama-3.1-70B-FP8",
      "chain_id": "45762"
    },
    {
      "name": "ollama",
      "base_url": "http://localhost:11434",
      "model": "llama3.2"
    },
    {
<<<<<<< HEAD
      "name": "goat",
      "plugins": [
        {
          "name": "coingecko",
          "args": {
            "api_key": "YOUR_API_KEY"
          }
        },
        {
          "name": "erc20",
          "args": {
            "tokens": ["goat_plugins.erc20.token.PEPE", "goat_plugins.erc20.token.USDC"]
          }
        }
      ]
=======
      "name": "hyperbolic",
      "model": "meta-llama/Meta-Llama-3-70B-Instruct"
>>>>>>> 2e2788d5
    }
  ],
  "tasks": [
    {"name": "post-tweet", "weight": 1},
    {"name": "reply-to-tweet", "weight": 1},
    {"name": "like-tweet", "weight": 1}
  ],
  "use_time_based_weights": false,
  "time_based_multipliers": {
    "tweet_night_multiplier": 0.4,
    "engagement_day_multiplier": 1.5
  }
}<|MERGE_RESOLUTION|>--- conflicted
+++ resolved
@@ -54,7 +54,6 @@
       "model": "llama3.2"
     },
     {
-<<<<<<< HEAD
       "name": "goat",
       "plugins": [
         {
@@ -70,10 +69,10 @@
           }
         }
       ]
-=======
+    },
+    {
       "name": "hyperbolic",
       "model": "meta-llama/Meta-Llama-3-70B-Instruct"
->>>>>>> 2e2788d5
     }
   ],
   "tasks": [
