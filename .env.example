--- conflicted
+++ resolved
@@ -10,13 +10,8 @@
 TWITTER_CONSUMER_SECRET=          
 TWITTER_ACCESS_TOKEN=            
 TWITTER_ACCESS_TOKEN_SECRET=      
-<<<<<<< HEAD
-TWITTER_USER_ID=
-SOLANA_PRIVATE_KEY=
-DISCORD_TOKEN=
-=======
 TWITTER_USER_ID=      
 GOAT_RPC_PROVIDER_URL=
 GOAT_WALLET_PRIVATE_KEY=
 SOLANA_PRIVATE_KEY=
->>>>>>> 35bb944f
+DISCORD_TOKEN=